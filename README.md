--- conflicted
+++ resolved
@@ -1,16 +1,13 @@
 # BrowserStack MCP Server
-<div style="display: flex; justify-content: space-between;">
+<div style="display: flex; justify-content: space-between; padding: 20px;">
 <img src="assets/browserstack-logo.png" alt="BrowserStack Logo" height="100"> <img src="assets/mcp-logo.png" alt="MCP Server Logo" width="100">
 </div>
 
-> Seamlessly integrate BrowserStack's powerful testing infrastructure with your favorite AI-first development environments, check the video below to see it in action..
- 
+
+*See it in action, check out the video below.*
+
 [![Watch the video](https://img.youtube.com/vi/vy1sx0J7sTk/0.jpg)](https://www.youtube.com/watch?v=vy1sx0J7sTk)
 
-<<<<<<< HEAD
-=======
-
->>>>>>> cc964860
 ## 🚀 Overview
 BrowserStack MCP Server brings the power of BrowserStack's [Test Platform](https://www.browserstack.com/test-platform) directly into your development workflow. It enables you to run tests, debug applications, and perform cross-browser testing through any [MCP-compliant client](https://modelcontextprotocol.io/clients#feature-support-matrix).
 
